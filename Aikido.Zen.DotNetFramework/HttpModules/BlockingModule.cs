--- conflicted
+++ resolved
@@ -44,11 +44,7 @@
             }
 
             // block the request if the user is blocked
-<<<<<<< HEAD
-            if (!EnvironmentHelper.DryMode && Agent.Instance.Context.IsBlocked(user, aikidoContext.RemoteAddress, routeKey, aikidoContext.UserAgent, out var reason))
-=======
-            if (Agent.Instance.Context.IsBlocked(user, aikidoContext.RemoteAddress, routeKey, aikidoContext.UserAgent))
->>>>>>> 437b1a5c
+            if (Agent.Instance.Context.IsBlocked(user, aikidoContext.RemoteAddress, routeKey, aikidoContext.UserAgent, out var reason))
             {
                 Agent.Instance.Context.AddAbortedRequest();
                 throw new HttpException(403, $"Your request is blocked: {HttpUtility.HtmlEncode(reason)}");
