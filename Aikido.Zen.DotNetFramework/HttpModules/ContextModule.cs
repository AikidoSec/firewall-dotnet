using System;
using Aikido.Zen.Core;
using System.Web;
using System.Linq;
using Aikido.Zen.Core.Helpers;
using System.Threading.Tasks;
using Context = Aikido.Zen.Core.Context;
using Aikido.Zen.Core.Models;
using System.Web.Routing;

namespace Aikido.Zen.DotNetFramework.HttpModules
{
    /// <summary>
    /// This Http module is used to capture the context of incoming requests.
    /// </summary>
    internal class ContextModule : IHttpModule
    {
        public void Dispose()
        {
<<<<<<< HEAD
            // Nothing to dispose
=======
            // nothing to dispose
>>>>>>> 0db0b482
        }

        public void Init(HttpApplication context)
        {
            context.PostAuthenticateRequest += Context_PostAuthenticateRequest;
            // we add the .Wait(), because we want our module to handle exceptions properly
            context.BeginRequest += (sender, e) => Task.Run(() => Context_BeginRequest(sender, e)).Wait();
        }

        private void Context_PostAuthenticateRequest(object sender, EventArgs e)
        {
            var httpContext = ((HttpApplication)sender).Context;
            var user = Zen.SetUserAction(httpContext);
            httpContext.Items["Aikido.Zen.CurrentUser"] = user;
            var aikidoContext = (Context)httpContext.Items["Aikido.Zen.Context"];
            if (aikidoContext == null) {
                return;
            }
            var clientIp = GetClientIp(httpContext);
            Agent.Instance.CaptureUser(user, clientIp);
        }

        private async Task Context_BeginRequest(object sender, EventArgs e)
        {
            var httpContext = ((HttpApplication)sender).Context;

            var context = new Context
            {
                Url = httpContext.Request.Path,
                Method = httpContext.Request.HttpMethod,
                Query = httpContext.Request.QueryString.AllKeys.ToDictionary(k => k, k => httpContext.Request.QueryString.GetValues(k)),
                Headers = httpContext.Request.Headers.AllKeys.ToDictionary(k => k, k => httpContext.Request.Headers.GetValues(k)),
                RemoteAddress = httpContext.Request.UserHostAddress ?? string.Empty,
                Cookies = httpContext.Request.Cookies.AllKeys.ToDictionary(k => k, k => httpContext.Request.Cookies[k].Value),
                User = (User)httpContext.Items["Aikido.Zen.CurrentUser"],
                UserAgent = httpContext.Request.UserAgent,
                Source = "DotNetFramework",
                Route = GetRoute(httpContext),
            };

            string clientIp = GetClientIp(httpContext);
            Agent.Instance.CaptureInboundRequest(context.User, httpContext.Request.Url.AbsolutePath, context.Method, clientIp);

            try
            {
                var request = httpContext.Request;
                var parsedUserInput = await HttpHelper.ReadAndFlattenHttpDataAsync(
                    queryParams: request.QueryString.AllKeys.ToDictionary(k => k, k => request.QueryString.Get(k)),
                    headers: request.Headers.AllKeys.ToDictionary(k => k, k => request.Headers.Get(k)),
                    cookies: request.Cookies.AllKeys.ToDictionary(k => k, k => request.Cookies[k].Value),
                    body: request.InputStream,
                    contentType: request.ContentType,
                    contentLength: request.ContentLength
                );
                context.ParsedUserInput = parsedUserInput;
                context.Body = request.InputStream;
            }
            catch
            {
                // pass through
            }
            finally {
                httpContext.Request.InputStream.Position = 0;
            }

            httpContext.Items["Aikido.Zen.Context"] = context;
        }

        private static string GetClientIp(HttpContext httpContext)
        {
            return !string.IsNullOrEmpty(httpContext.Request.ServerVariables["HTTP_X_FORWARDED_FOR"])
                ? httpContext.Request.ServerVariables["HTTP_X_FORWARDED_FOR"]
                : httpContext.Request.ServerVariables["REMOTE_ADDR"];
        }

        private string GetRoute(HttpContext context) {
            string routePattern = null;
            // we use the .NET framework route collection to match against the request path,
            // this way, the routes found by Zen match the routes found by the .NET framework
            foreach (var route in RouteTable.Routes) {
                routePattern = GetRoutePattern(route);
                if (RouteHelper.MatchRoute(routePattern, context.Request.Path))
                    break;
            }
            return routePattern;
        }

        private string GetRoutePattern(RouteBase route) {
            string routePattern = null;
            if (route is System.Web.Routing.Route)
            {
                routePattern = (route as System.Web.Routing.Route).Url;
            }
            return routePattern?.TrimStart('/');
        }
    }
}<|MERGE_RESOLUTION|>--- conflicted
+++ resolved
@@ -17,11 +17,7 @@
     {
         public void Dispose()
         {
-<<<<<<< HEAD
             // Nothing to dispose
-=======
-            // nothing to dispose
->>>>>>> 0db0b482
         }
 
         public void Init(HttpApplication context)
