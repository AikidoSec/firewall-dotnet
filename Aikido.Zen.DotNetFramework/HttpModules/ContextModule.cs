--- conflicted
+++ resolved
@@ -67,29 +67,10 @@
                     return;
                 }
 
-<<<<<<< HEAD
-            var context = new Context
-            {
-                Url = httpContext.Request.Path,
-                AbsoluteUrl = httpContext.Request.Url.ToString(),
-                Method = httpContext.Request.HttpMethod,
-                Query = httpContext.Request.QueryString.AllKeys.ToDictionary(k => k, k => httpContext.Request.QueryString.GetValues(k)),
-                Headers = httpContext.Request.Headers.AllKeys.ToDictionary(k => k, k => httpContext.Request.Headers.GetValues(k)),
-                RemoteAddress = httpContext.Request.UserHostAddress ?? string.Empty,
-                Cookies = httpContext.Request.Cookies.AllKeys.ToDictionary(k => k, k => httpContext.Request.Cookies[k].Value),
-                User = (User)httpContext.Items["Aikido.Zen.CurrentUser"],
-                UserAgent = httpContext.Request.UserAgent,
-                Source = "DotNetFramework",
-                Route = GetParametrizedRoute(httpContext),
-            };
-
-            Agent.Instance.SetContextMiddlewareInstalled(true);
-
-            string clientIp = GetClientIp(httpContext);
-=======
                 var context = new Context
                 {
                     Url = httpContext.Request.Path,
+                    AbsoluteUrl = httpContext.Request.Url.ToString(),
                     Method = httpContext.Request.HttpMethod,
                     Query = httpContext.Request.QueryString.AllKeys.ToDictionary(k => k, k => httpContext.Request.QueryString.GetValues(k)),
                     Headers = httpContext.Request.Headers.AllKeys.ToDictionary(k => k, k => httpContext.Request.Headers.GetValues(k)),
@@ -104,7 +85,6 @@
                 Agent.Instance.SetContextMiddlewareInstalled(true);
 
                 string clientIp = GetClientIp(httpContext);
->>>>>>> f2a9d34e
 
                 var request = httpContext.Request;
                 var httpData = await HttpHelper.ReadAndFlattenHttpDataAsync(
