using Aikido.Zen.Core;
using Aikido.Zen.Core.Exceptions;
using Aikido.Zen.Core.Helpers;
using Aikido.Zen.Core.Models;
using Microsoft.AspNetCore.Http;
using System.Net.Mail;
using System.Text;
using System.Web; // Import for HTML encoding

namespace Aikido.Zen.DotNetCore.Middleware
{
    /// <summary>
    /// This middleware is used to block incoming requests based on the firewall's configuration
    /// </summary>
    internal class BlockingMiddleware : IMiddleware
    {
        public async Task InvokeAsync(HttpContext context, RequestDelegate next)
        {
            var agentContext = Agent.Instance.Context;
            var aikidoContext = context.Items["Aikido.Zen.Context"] as Context;
            Agent.Instance.SetBlockingMiddlewareInstalled(true);
            if (aikidoContext == null)
            {
                await next(context);
                return;
            }
            var user = context.Items["Aikido.Zen.CurrentUser"] as User;
            var routeKey = $"{aikidoContext.Method}|{aikidoContext.Route}";
            if (user != null)
            {
                Agent.Instance.Context.AddUser(user, ipAddress: context.Connection.RemoteIpAddress?.ToString());
            }

            // block the request if the user is blocked
<<<<<<< HEAD
            if (!EnvironmentHelper.DryMode && Agent.Instance.Context.IsBlocked(user, context.Connection?.RemoteIpAddress?.ToString(), routeKey, aikidoContext.UserAgent, out var reason))
=======
            if (Agent.Instance.Context.IsBlocked(user, context.Connection?.RemoteIpAddress?.ToString(), routeKey, aikidoContext.UserAgent))
>>>>>>> 437b1a5c
            {
                Agent.Instance.Context.AddAbortedRequest();
                context.Response.StatusCode = 403;
                await context.Response.WriteAsync($"Your request is blocked: {HttpUtility.HtmlEncode(reason)}");
                return;
            }

            // Is rate limiting enabled for this route?
            if (agentContext.RateLimitedRoutes.TryGetValue(routeKey, out var rateLimitConfig) && rateLimitConfig.Enabled)
            {
                // should we rate limit this request?
                var remoteAddress = HttpUtility.HtmlEncode(aikidoContext.RemoteAddress); // HTML escape the remote address
                var key = $"{routeKey}:user-or-ip:{user?.Id ?? remoteAddress}";
                if (!RateLimitingHelper.IsAllowed(key, rateLimitConfig.WindowSizeInMS, rateLimitConfig.MaxRequests))
                {
                    Agent.Instance.Context.AddAbortedRequest();
                    context.Response.StatusCode = 429;
                    context.Response.Headers.Add("Retry-After", rateLimitConfig.WindowSizeInMS.ToString());
                    await context.Response.WriteAsync($"You are rate limited by Aikido firewall. (Your IP: {remoteAddress})");
                    return;
                }
            }

            await next(context);
        }
    }
}<|MERGE_RESOLUTION|>--- conflicted
+++ resolved
@@ -32,11 +32,7 @@
             }
 
             // block the request if the user is blocked
-<<<<<<< HEAD
-            if (!EnvironmentHelper.DryMode && Agent.Instance.Context.IsBlocked(user, context.Connection?.RemoteIpAddress?.ToString(), routeKey, aikidoContext.UserAgent, out var reason))
-=======
-            if (Agent.Instance.Context.IsBlocked(user, context.Connection?.RemoteIpAddress?.ToString(), routeKey, aikidoContext.UserAgent))
->>>>>>> 437b1a5c
+            if (Agent.Instance.Context.IsBlocked(user, context.Connection?.RemoteIpAddress?.ToString(), routeKey, aikidoContext.UserAgent, out var reason))
             {
                 Agent.Instance.Context.AddAbortedRequest();
                 context.Response.StatusCode = 403;
