using Aikido.Zen.Core.Api;
using Aikido.Zen.Core.Helpers;
using Aikido.Zen.Core.Helpers.OpenAPI;
using Aikido.Zen.Core.Models.Ip;
using System;
using System.Collections.Generic;
using System.Linq;
using System.Text.RegularExpressions;

namespace Aikido.Zen.Core.Models
{
    public class AgentContext
    {
        private IDictionary<string, Host> _hostnames = new Dictionary<string, Host>();
        private IDictionary<string, Route> _routes = new Dictionary<string, Route>();
        private IDictionary<string, UserExtended> _users = new Dictionary<string, UserExtended>();
        private IDictionary<string, RateLimitingConfig> _rateLimitedRoutes = new Dictionary<string, RateLimitingConfig>();
        private Regex _blockedUserAgents;

        private BlockList _blockList = new BlockList();
        private HashSet<string> _blockedUsers = new HashSet<string>();

        private int _requests = 0;
        private int _attacksDetected = 0;
        private int _attacksBlocked = 0;
        private int _requestsAborted = 0;
        private long _started = DateTimeHelper.UTCNowUnixMilliseconds();
        public long ConfigLastUpdated { get; set; } = 0;
        public bool ContextMiddlewareInstalled { get; set; } = false;
        public bool BlockingMiddlewareInstalled { get; set; } = false;


        public void AddRequest()
        {
            _requests++;
        }

        public void AddAbortedRequest()
        {
            _requestsAborted++;
        }

        public void AddAttackDetected()
        {
            _attacksDetected++;
        }

        public void AddAttackBlocked()
        {
            _attacksBlocked++;
        }

        public void AddRateLimitedEndpoint(string path, RateLimitingConfig config)
        {
            if (string.IsNullOrWhiteSpace(path) || config == null)
                return;
            _rateLimitedRoutes[path] = config;
        }

        public void AddHostname(string hostname)
        {
            if (string.IsNullOrWhiteSpace(hostname))
                return;
            var hostParts = hostname.Split(':');
            var name = hostParts[0];
            var port = hostParts.Length > 1 ? hostParts[1] : "80";
            var host = new Host { Hostname = name };
            if (int.TryParse(port, out int portNumber))
                host.Port = portNumber;

            var key = $"{name}:{port}";
            _hostnames[key] = host;
        }

        public void AddUser(User user, string ipAddress)
        {
            if (user == null)
                return;
            if (!_users.TryGetValue(user.Id, out UserExtended userExtended))
            {
                userExtended = new UserExtended(user.Id, user.Name)
                {
                    FirstSeenAt = DateTimeHelper.UTCNowUnixMilliseconds(),
                };
                _users.Add(user.Id, userExtended);
            }
            userExtended.LastIpAddress = ipAddress;
            userExtended.LastSeenAt = DateTimeHelper.UTCNowUnixMilliseconds();
        }

        public void AddRoute(Context context)
        {
            if (context == null || context.Url == null) return;
            _routes.TryGetValue(context.Url, out Route route);
            if (route == null)
            {
                route = new Route
                {
                    Path = context.Url,
                    Method = context.Method,
                    ApiSpec = OpenAPIHelper.GetApiInfo(context)
                };
                _routes.Add(route.Path, route);
            }
            else
            {
                OpenAPIHelper.UpdateApiInfo(context, route, EnvironmentHelper.MaxApiDiscoverySamples);
            }
            route.Hits++;
        }

        public void Clear()
        {
            _hostnames.Clear();
            _users.Clear();
            _routes.Clear();
            _requests = 0;
            _attacksDetected = 0;
            _attacksBlocked = 0;
            _requestsAborted = 0;
            _started = DateTimeHelper.UTCNowUnixMilliseconds();
            _blockedUsers.Clear();
        }

        public bool IsBlocked(User user, string ip, string endpoint, string userAgent)
        {
            // if the ip is bypassed, we don't block the request
            if (BlockList.IsBypassedIP(ip))
            {
                return true;
            }
            return (user != null && IsUserBlocked(user.Id)) || _blockList.IsBlocked(ip, endpoint) || IsUserAgentBlocked(userAgent);
        }

        public bool IsUserBlocked(string userId)
        {
            return _blockedUsers.Contains(userId);
        }

        public bool IsUserAgentBlocked(string userAgent)
        {
            return _blockedUserAgents?.IsMatch(userAgent) ?? false;
        }

        public void UpdateBlockedUsers(IEnumerable<string> users)
        {
            _blockedUsers.Clear();
            _blockedUsers.UnionWith(users);
        }

        public void UpdateRatelimitedRoutes(IEnumerable<EndpointConfig> endpoints)
        {
            _rateLimitedRoutes.Clear();
            foreach (var endpoint in endpoints)
            {
                if (endpoint.GraphQL)
                {
                    continue;
                }
                // remove the leading slash from the route pattern, to ensure we don't distinguish for example between api/users and /api/users
                _rateLimitedRoutes[$"{endpoint.Method}|{endpoint.Route.TrimStart('/')}"] = endpoint.RateLimiting;
            }
        }

        public void UpdateConfig(ReportingAPIResponse response)
        {
            Environment.SetEnvironmentVariable("AIKIDO_BLOCK", response.Block ? "true" : "false");
            UpdateBlockedUsers(response.BlockedUserIds);
<<<<<<< HEAD
            BlockList.UpdateAllowedIpsPerEndpoint(response.Endpoints);
            BlockList.UpdateBypassedIps(response.BypassedIPAddresses);
=======
            BlockList.UpdateAllowedForEndpointSubnets(response.Endpoints);
>>>>>>> 84af63bf
            UpdateRatelimitedRoutes(response.Endpoints);
            UpdateBlockedUserAgents(response.BlockedUserAgentsRegex);
            ConfigLastUpdated = response.ConfigUpdatedAt;
        }

        public void UpdateFirewallLists(FirewallListsAPIResponse response)
        {
            if (response == null)
            {
                BlockList.UpdateBlockedIps(new List<string>());
                BlockList.UpdateBypassedIps(new List<string>());
                return;
            }
            BlockList.UpdateBlockedIps(response.BlockedIps);
<<<<<<< HEAD
            BlockList.UpdateAllowedIps(response.AllowedIps);
=======
            BlockList.UpdateBypassedIps(response.AllowedIps);
>>>>>>> 84af63bf
            UpdateBlockedUserAgents(response.BlockedUserAgents != null ? new Regex(response.BlockedUserAgents) : null);
        }

        public void UpdateBlockedUserAgents(Regex blockedUserAgents)
        {
            _blockedUserAgents = blockedUserAgents;
        }

        public IEnumerable<Host> Hostnames => _hostnames.Select(x => x.Value);
        public IEnumerable<UserExtended> Users => _users.Select(x => x.Value);
        public IEnumerable<Route> Routes => _routes.Select(x => x.Value);
        public IDictionary<string, RateLimitingConfig> RateLimitedRoutes => _rateLimitedRoutes;
        public int Requests => _requests;
        public int RequestsAborted => _requestsAborted;
        public int AttacksDetected => _attacksDetected;
        public int AttacksBlocked => _attacksBlocked;
        public long Started => _started;
        public BlockList BlockList => _blockList;
        public Regex BlockedUserAgents => _blockedUserAgents;
    }
}<|MERGE_RESOLUTION|>--- conflicted
+++ resolved
@@ -166,12 +166,8 @@
         {
             Environment.SetEnvironmentVariable("AIKIDO_BLOCK", response.Block ? "true" : "false");
             UpdateBlockedUsers(response.BlockedUserIds);
-<<<<<<< HEAD
             BlockList.UpdateAllowedIpsPerEndpoint(response.Endpoints);
             BlockList.UpdateBypassedIps(response.BypassedIPAddresses);
-=======
-            BlockList.UpdateAllowedForEndpointSubnets(response.Endpoints);
->>>>>>> 84af63bf
             UpdateRatelimitedRoutes(response.Endpoints);
             UpdateBlockedUserAgents(response.BlockedUserAgentsRegex);
             ConfigLastUpdated = response.ConfigUpdatedAt;
@@ -182,15 +178,11 @@
             if (response == null)
             {
                 BlockList.UpdateBlockedIps(new List<string>());
-                BlockList.UpdateBypassedIps(new List<string>());
+                BlockList.UpdateAllowedIps(new List<string>());
                 return;
             }
             BlockList.UpdateBlockedIps(response.BlockedIps);
-<<<<<<< HEAD
             BlockList.UpdateAllowedIps(response.AllowedIps);
-=======
-            BlockList.UpdateBypassedIps(response.AllowedIps);
->>>>>>> 84af63bf
             UpdateBlockedUserAgents(response.BlockedUserAgents != null ? new Regex(response.BlockedUserAgents) : null);
         }
 
