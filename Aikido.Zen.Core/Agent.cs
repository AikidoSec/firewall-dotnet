using System;
using System.Collections.Concurrent;
using System.Collections.Generic;
using System.Diagnostics;
using System.IO;
using System.Linq;
using System.Runtime.CompilerServices;
using System.Threading;
using System.Threading.Tasks;
using Aikido.Zen.Core.Api;
using Aikido.Zen.Core.Helpers;
using Aikido.Zen.Core.Models;
using Aikido.Zen.Core.Models.Events;
using NetTools;

[assembly: InternalsVisibleTo("Aikido.Zen.Tests")]
namespace Aikido.Zen.Core
{
    /// <summary>
    /// Manages event processing, scheduling and reporting for the Aikido Zen monitoring system.
    /// Handles rate limiting, retries, and graceful shutdown of event processing.
    /// </summary>
    public class Agent : IDisposable
    {
        private readonly IZenApi _api;
        private readonly ConcurrentQueue<QueuedItem> _eventQueue;
        private readonly CancellationTokenSource _cancellationSource;
        private readonly Task _backgroundTask;
        private readonly int _batchTimeoutMs;
        private readonly ConcurrentDictionary<string, ScheduledItem> _scheduledEvents;
        private long _lastConfigCheck = DateTime.UtcNow.Ticks;

        // Rate limiting and timing constants for the event processing loop
        private const int RateLimitPerSecond = 10;
        private const int RetryDelayMs = 250;
        private const int EmptyQueueDelayMs = 100;
        private const int ErrorRetryDelayMs = 1000;

        private AgentContext _context;

        // instance
        private static Agent _instance;

        public static Agent Instance => _instance;

        public static Agent NewInstance(IZenApi api, int batchTimeoutMs = 5000)
        {
            _instance = new Agent(api, batchTimeoutMs);
            return _instance;
        }

        /// <summary>
        /// Initializes a new instance of the Agent class.
        /// </summary>
        /// <param name="api">The Zen API client for reporting events</param>
        /// <param name="batchTimeoutMs">Timeout in milliseconds for batch operations</param>
        public Agent(IZenApi api, int batchTimeoutMs = 5000)
        {
            // batchTimeout should be at least 1 second
            if (batchTimeoutMs < 1000)
            {
                throw new ArgumentException("Batch timeout must be at least 1000 ms", nameof(batchTimeoutMs));
            }

            _api = api ?? throw new ArgumentNullException(nameof(api));
            _eventQueue = new ConcurrentQueue<QueuedItem>();
            _scheduledEvents = new ConcurrentDictionary<string, ScheduledItem>();
            _cancellationSource = new CancellationTokenSource();
            _batchTimeoutMs = batchTimeoutMs;
            _backgroundTask = Task.Run(ProcessRecurringTasksAsync);
            _context = new AgentContext();
        }

        /// <summary>
        /// Starts the agent and schedules heartbeat events.
        /// </summary>
        /// <param name="token">The authentication token for the Zen API</param>
        public void Start() {
            // send started event
            QueueEvent(EnvironmentHelper.Token, Started.Create(),
            (evt, response) =>
            {
                if (response.Success)
                {
                    var reportingResponse = response as ReportingAPIResponse;
                    Task.Run(() => UpdateConfig(reportingResponse.BlockedUserIds, reportingResponse.Endpoints, reportingResponse.ConfigUpdatedAt));
                }
            });

            // get blocked ip list and add to context
            Task.Run(UpdateBlockedIps);

            // Schedule heartbeat event every x minutes
            var scheduledHeartBeat = new ScheduledItem
            {
                Token = EnvironmentHelper.Token,
                EventFactory = ConstructHeartbeat,
                Interval = Heartbeat.Interval,
                Callback = (evt, response) =>
                {
                    var reportingResponse = response as ReportingAPIResponse;
                    if (reportingResponse != null && reportingResponse.Success)
                    {
                        _context.UpdateBlockedUsers(reportingResponse.BlockedUserIds);
                    }
                }
            };
            ScheduleEvent(
                Heartbeat.ScheduleId,
                scheduledHeartBeat
            );
        }

        /// <summary>
        /// Queues an event for processing and reporting to the Zen API.
        /// </summary>
        /// <param name="token">The authentication token</param>
        /// <param name="evt">The event to queue</param>
        /// <param name="callback">Optional callback to execute when the event is processed</param>
        public void QueueEvent(string token, IEvent evt, Action<IEvent, APIResponse> callback = null)
        {
            if (string.IsNullOrEmpty(token)) throw new ArgumentNullException(nameof(token));
            if (evt == null) throw new ArgumentNullException(nameof(evt));

            var queuedItem = new QueuedItem {
                Token = token,
                Event = evt,
                Callback = callback,
            };

            _eventQueue.Enqueue(queuedItem);
        }

        /// <summary>
        /// Schedules an event to be triggered at regular intervals.
        /// </summary>
        /// <param name="scheduleId">Unique identifier for the scheduled event</param>
        /// <param name="item">The item to schedule</param>
        public void ScheduleEvent(string scheduleId, ScheduledItem item)
        {
            if (string.IsNullOrEmpty(item.Token)) throw new ArgumentNullException($"{nameof(item)}.{nameof(item.Token)}");
            if (string.IsNullOrEmpty(scheduleId)) throw new ArgumentNullException(nameof(scheduleId));
            if (item.Interval <= TimeSpan.Zero) throw new ArgumentException("Interval must be positive", nameof(item.Interval));

            item.NextRun = DateTime.UtcNow + item.Interval;

            _scheduledEvents.AddOrUpdate(
                scheduleId,
                item,
                (_,__) => item
            );
        }

        /// <summary>
        /// Schedules an event to be triggered at regular intervals.
        /// </summary>
        /// <param name="token">The authentication token</param>
        /// <param name="evt">The event to schedule</param>
        /// <param name="interval">The interval between event triggers</param>
        /// <param name="scheduleId">Unique identifier for the scheduled event</param>
        /// <param name="callback">Optional callback to execute when the event triggers</param>
        public void ScheduleEvent(string token, IEvent evt, TimeSpan interval, string scheduleId, Action<IEvent, APIResponse> callback)
        {
            if (string.IsNullOrEmpty(token)) throw new ArgumentNullException(nameof(token));
            if (evt == null) throw new ArgumentNullException(nameof(evt));
            if (string.IsNullOrEmpty(scheduleId)) throw new ArgumentNullException(nameof(scheduleId));
            if (interval <= TimeSpan.Zero) throw new ArgumentException("Interval must be positive", nameof(interval));

            var scheduledItem = new ScheduledItem
            {
                Token = token,
                EventFactory = () => evt,
                Interval = interval,
                NextRun = DateTime.UtcNow + interval,
                Callback = callback
            };

            _scheduledEvents.AddOrUpdate(
                scheduleId,
                scheduledItem,
                (_, __) => scheduledItem
            );
        }

        /// <summary>
        /// Removes a scheduled event.
        /// </summary>
        /// <param name="scheduleId">The ID of the scheduled event to remove</param>
        public void RemoveScheduledEvent(string scheduleId)
        {
            if (string.IsNullOrEmpty(scheduleId)) throw new ArgumentNullException(nameof(scheduleId));
            _scheduledEvents.TryRemove(scheduleId, out _);
        }

        /// <summary>
        /// Disposes the agent, canceling any pending operations and waiting for graceful shutdown.
        /// </summary>
        public async void Dispose()
        {
            // Process any remaining events in the queue
            while (!_eventQueue.IsEmpty && !_cancellationSource.Token.IsCancellationRequested)
            {
                if (_eventQueue.TryDequeue(out var eventItem))
                {
                    // Synchronously process remaining events
                    var response = await _api.Reporting.ReportAsync(eventItem.Token, eventItem.Event, _batchTimeoutMs)
                        .ConfigureAwait(false);
                    eventItem.Callback?.Invoke(eventItem.Event, response);
                }
                await Task.Delay(100, _cancellationSource.Token);
            }

            _cancellationSource.Cancel();
            try
            {
                // Wait for background task to complete gracefully
                if (!_backgroundTask.Wait(TimeSpan.FromSeconds(30)))
                {
                    // Log warning that not all events were processed
                }
            }
            catch (TaskCanceledException) { }
            finally
            {
                _cancellationSource.Dispose();
            }
        }

        /// <summary>
        /// Gets the current agent context containing monitoring data.
        /// </summary>
        public AgentContext Context => _context;

        /// <summary>
        /// Clears all monitoring data from the current context.
        /// </summary>
        public void ClearContext() {
            _context.Clear();
        }

        /// <summary>
        /// Captures inbound requests.
        /// </summary>
        /// <param name="user">The user making the request</param>
        /// <param name="path">The request path</param>
        /// <param name="method">The HTTP method</param>
        /// <param name="ipAddress">The IP address of the requester</param>
        public void CaptureInboundRequest(User user, string path, string method, string ipAddress) {
            if (user != null)
                _context.AddUser(user, ipAddress);
            _context.AddRoute(path, method);
            _context.AddRequest();
        }

        /// <summary>
        /// Captures the current user
        /// </summary>
        /// <param name="user"></param>
        /// <param name="ipAddress"></param>
        public void CaptureUser(User user, string ipAddress) {
            _context.AddUser(user, ipAddress);
        }

        /// <summary>
        /// Captures outbound requests.
        /// </summary>
        /// <param name="host"></param>
        /// <param name="port"></param>
        public void CaptureOutboundRequest(string host, int? port) {
            if (string.IsNullOrEmpty(host))
                return;
            _context.AddHostname(host + (port.HasValue ? $":{port}" : ""));
        }

        /// <summary>
        /// Sends out an attack event
        /// </summary>
        /// <param name="kind">The attack kind</param>
        /// <param name="source">The source of the attack</param>
        /// <param name="payload">The attack payload</param>
        /// <param name="operation">The operation where the attack was detected</param>
        /// <param name="context">The context of the attack</param>
        /// <param name="module">The module where the attack was detected</param>
        /// <param name="metadata">Additional metadata for the attack</param>
        /// <param name="blocked">Whether the attack was blocked</param>
        /// <returns></returns>
        public virtual void SendAttackEvent(AttackKind kind, Source source, string payload, string operation, Context context, string module, IDictionary<string, object> metadata, bool blocked)
        {
<<<<<<< HEAD
            
            QueueEvent(EnvironmentHelper.Token, DetectedAttack.Create(kind, source, payload, operation, context, module, metadata, blocked));
=======
            // if the context is null, throw an argument null exception
            if (context == null)
                throw new ArgumentNullException(nameof(context));
            // in case the body is null, create an empty stream
            if (context.Body == null)
                context.Body = new MemoryStream();

            var path = "";
            if (Uri.TryCreate(context.Url, UriKind.Absolute, out var uri))
                path = uri.AbsolutePath;
            else
                path = context.Url;


            var attack = new Attack
            {
                Blocked = blocked,
                Kind = kind.ToJsonName(),
                Module = module, // the qualified assembly name
                Path = path,
                User = context.User,
                Payload = payload,
                Operation = operation, // the class + method where the attack was detected
                Metadata = metadata,
                // truncate stack to 4096 characters
                Stack = new StackTrace()
                    .ToString().Substring(0, Math.Min(4096, new StackTrace().ToString().Length)),
                Source = source.ToJsonName()
            };

            var request = new RequestInfo
            {
                Headers = context.Headers.ToDictionary(h => h.Key, h => string.Join(",", h.Value)),
                Method = context.Method,
                Source = Environment.Version.Major >= 5 ? "DotNetCore" : "DotNetFramework",
                Url = context.Url,
                Body = HttpHelper.GetRawBody(context.Body),
                Route = context.Route,
                IpAddress = context.RemoteAddress,
                UserAgent = context.UserAgent
            };

            QueueEvent(EnvironmentHelper.Token, new DetectedAttack { 
                Attack = attack,
                Agent = AgentInfoHelper.GetInfo(),
                Request = request
            });
>>>>>>> f3fd8b9e
        }


        // Main event processing loop that handles config checks, scheduled events and queued events
        private async Task ProcessRecurringTasksAsync()
        {
            var currentSecond = DateTimeOffset.UtcNow.ToUnixTimeSeconds();
            var requestsThisSecond = 0;

            while (!_cancellationSource.Token.IsCancellationRequested)
            {
                try
                {
                    // check for config updates every minute
                    if (_lastConfigCheck + TimeSpan.FromMinutes(1).Ticks < DateTime.UtcNow.Ticks)
                    {
                        if (ConfigChanged(out var response))
                        {
                            await UpdateConfig(response.BlockedUserIds, response.Endpoints, response.ConfigUpdatedAt);
                        }
                        _lastConfigCheck = DateTime.UtcNow.Ticks;
                    }
                    
                    await ProcessScheduledEvents();
                    // we rate limit ourselves to 10 requests per second to the Zen API
                    var (shouldContinue, newCurrentSecond, newRequestCount) = await HandleRateLimit(currentSecond, requestsThisSecond);
                    currentSecond = newCurrentSecond;
                    requestsThisSecond = newRequestCount;

                    if (shouldContinue)
                    {
                        continue;
                    }

                    // process any queued events
                    requestsThisSecond = await ProcessQueuedEvent(requestsThisSecond);
                }
                catch (OperationCanceledException) when (_cancellationSource.Token.IsCancellationRequested)
                {
                    break;
                }
                catch (Exception)
                {
                    await HandleUnexpectedError();
                }
            }
        }

        private async Task ProcessScheduledEvents()
        {
            var now = DateTime.UtcNow;
            foreach (var kvp in _scheduledEvents.ToArray()) // Avoid enumeration issues
            {
                if (_cancellationSource.Token.IsCancellationRequested) break;

                var scheduledItem = kvp.Value;
                if (now >= scheduledItem.NextRun)
                {
                    QueueEvent(scheduledItem.Token, scheduledItem.EventFactory.Invoke(), scheduledItem.Callback);
                    var updatedItem = new ScheduledItem
                    {
                        Token = scheduledItem.Token,
                        EventFactory = scheduledItem.EventFactory,
                        Interval = scheduledItem.Interval,
                        NextRun = scheduledItem.NextRun.Add(scheduledItem.Interval),
                        Callback = scheduledItem.Callback
                    };
                    _scheduledEvents.TryUpdate(
                        kvp.Key,
                        updatedItem,
                        scheduledItem
                    );

                }
            }
        }

        private async Task<(bool shouldContinue, long currentSecond, int requestCount)> HandleRateLimit(long currentSecond, int requestsThisSecond)
        {
            var thisSecond = DateTimeOffset.UtcNow.ToUnixTimeSeconds();
            // reset the counter if we've moved to the next second
            if (thisSecond > currentSecond)
            {
                currentSecond = thisSecond;
                requestsThisSecond = 0;
            }

            if (requestsThisSecond >= RateLimitPerSecond)
            {
                // wait until the next second starts
                var delayMs = Math.Max(0, (int)((currentSecond + 1) * 1000 - DateTimeHelper.UTCNowUnixMilliseconds()));
                await Task.Delay(delayMs, _cancellationSource.Token);
                return (true, currentSecond, requestsThisSecond);
            }

            return (false, currentSecond, requestsThisSecond);
        }

        private async Task<int> ProcessQueuedEvent(int requestsThisSecond)
        {
            if (_eventQueue.TryDequeue(out var eventItem))
            {
                return await ProcessSingleEvent(eventItem, requestsThisSecond);
            }
            else
            {
                await Task.Delay(EmptyQueueDelayMs, _cancellationSource.Token);
                return requestsThisSecond;
            }
        }

        private async Task<int> ProcessSingleEvent(QueuedItem queuedItem, int requestsThisSecond)
        {
            try
            {
                requestsThisSecond++;
                var response = await _api.Reporting.ReportAsync(queuedItem.Token, queuedItem.Event, _batchTimeoutMs)
                    .ConfigureAwait(false);

                if (!response.Success)
                {
                    if (response.Error == "rate_limited" || response.Error == "timeout")
                    {
                        _eventQueue.Enqueue(queuedItem);
                        await Task.Delay(RetryDelayMs, _cancellationSource.Token);
                    }
                    // Other errors are dropped to avoid infinite retries
                }
                queuedItem.Callback?.Invoke(queuedItem.Event, response);
            }
            catch (OperationCanceledException) when (_cancellationSource.Token.IsCancellationRequested)
            {
                // Graceful shutdown
                _eventQueue.Enqueue(queuedItem);
                throw;
            }
            catch (Exception)
            {
                // Requeue on error and delay
                _eventQueue.Enqueue(queuedItem);
                await Task.Delay(RetryDelayMs, _cancellationSource.Token);
            }
            return requestsThisSecond;
        }

        private async Task HandleUnexpectedError()
        {
            try
            {
                await Task.Delay(ErrorRetryDelayMs, _cancellationSource.Token);
            }
            catch (OperationCanceledException) when (_cancellationSource.Token.IsCancellationRequested)
            {
                throw;
            }
        }

<<<<<<< HEAD
        private Heartbeat ConstructHeartbeat() {
            var heartbeat = Heartbeat.Create(_context);
=======
        internal Heartbeat ConstructHeartbeat() {
            var heartbeat = new Heartbeat
            {
                Agent = AgentInfoHelper.GetInfo(),
                Hostnames = _context.Hostnames
                    .ToList(),
                Users = _context.Users
                    .ToList(),
                Routes = _context.Routes
                    .ToList()
            };
            heartbeat.Stats.Requests.Total = _context.Requests;
            heartbeat.Stats.Requests.Aborted = _context.RequestsAborted;
            heartbeat.Stats.Requests.AttacksDetected = new AttacksDetected
            {
                Blocked = _context.AttacksBlocked,
                Total = _context.AttacksDetected
            };
            heartbeat.Stats.StartedAt = _context.Started;
            heartbeat.Stats.EndedAt = DateTimeHelper.UTCNowUnixMilliseconds();
>>>>>>> f3fd8b9e
            ClearContext();
            return heartbeat;
        }

        internal bool ConfigChanged(out ReportingAPIResponse response) {

            response = _api.Runtime.GetConfigLastUpdated(EnvironmentHelper.Token).Result;
            if (!response.Success) return false;
            if (response.ConfigUpdatedAt != _context.ConfigLastUpdated) {
                response = _api.Runtime.GetConfig(EnvironmentHelper.Token).Result;
                return true;
            }
            return false;
        }

        private async Task UpdateConfig(IEnumerable<string> blockedUsers, IEnumerable<EndpointConfig> endpoints, long configVersion) {
        
            _context.UpdateBlockedUsers(blockedUsers);
            _context.BlockList.UpdateAllowedSubnets(endpoints.ToDictionary(e => $"{e.Method}|{e.Route}", e => e.AllowedIPAddresses.Select(ip => IPAddressRange.Parse(ip))));
            _context.ConfigLastUpdated = configVersion; 
            await UpdateBlockedIps();
        }

        private async Task UpdateBlockedIps() {
            if (string.IsNullOrEmpty(EnvironmentHelper.Token))
                return;
            var blockedIPsResponse = await _api.Reporting.GetBlockedIps(EnvironmentHelper.Token);
            if (blockedIPsResponse.Success && blockedIPsResponse.BlockedIPAddresses != null)
            {
                var blockedIPs = blockedIPsResponse.Ips;
                var ranges = new List<IPAddressRange>();
                foreach (var ip in blockedIPs)
                {
                    if (IPAddressRange.TryParse(ip, out var range))
                    {
                        ranges.Add(range);
                    }
                }
                _context.BlockList.UpdateBlockedSubnets(ranges);
            }
        }

        public class QueuedItem {
            public string Token { get; set; }
            public IEvent Event { get; set; }
            public Action<IEvent, APIResponse> Callback { get; set; }
        }

        public class ScheduledItem  {
            public string Token { get; set; }
            public Func<IEvent> EventFactory { get; set; }
            public TimeSpan Interval { get; set; }
            public DateTime NextRun { get; set; }
            public Action<IEvent, APIResponse> Callback { get; set; }
        }

	}
}<|MERGE_RESOLUTION|>--- conflicted
+++ resolved
@@ -14,6 +14,7 @@
 using NetTools;
 
 [assembly: InternalsVisibleTo("Aikido.Zen.Tests")]
+
 namespace Aikido.Zen.Core
 {
     /// <summary>
@@ -286,58 +287,8 @@
         /// <returns></returns>
         public virtual void SendAttackEvent(AttackKind kind, Source source, string payload, string operation, Context context, string module, IDictionary<string, object> metadata, bool blocked)
         {
-<<<<<<< HEAD
             
             QueueEvent(EnvironmentHelper.Token, DetectedAttack.Create(kind, source, payload, operation, context, module, metadata, blocked));
-=======
-            // if the context is null, throw an argument null exception
-            if (context == null)
-                throw new ArgumentNullException(nameof(context));
-            // in case the body is null, create an empty stream
-            if (context.Body == null)
-                context.Body = new MemoryStream();
-
-            var path = "";
-            if (Uri.TryCreate(context.Url, UriKind.Absolute, out var uri))
-                path = uri.AbsolutePath;
-            else
-                path = context.Url;
-
-
-            var attack = new Attack
-            {
-                Blocked = blocked,
-                Kind = kind.ToJsonName(),
-                Module = module, // the qualified assembly name
-                Path = path,
-                User = context.User,
-                Payload = payload,
-                Operation = operation, // the class + method where the attack was detected
-                Metadata = metadata,
-                // truncate stack to 4096 characters
-                Stack = new StackTrace()
-                    .ToString().Substring(0, Math.Min(4096, new StackTrace().ToString().Length)),
-                Source = source.ToJsonName()
-            };
-
-            var request = new RequestInfo
-            {
-                Headers = context.Headers.ToDictionary(h => h.Key, h => string.Join(",", h.Value)),
-                Method = context.Method,
-                Source = Environment.Version.Major >= 5 ? "DotNetCore" : "DotNetFramework",
-                Url = context.Url,
-                Body = HttpHelper.GetRawBody(context.Body),
-                Route = context.Route,
-                IpAddress = context.RemoteAddress,
-                UserAgent = context.UserAgent
-            };
-
-            QueueEvent(EnvironmentHelper.Token, new DetectedAttack { 
-                Attack = attack,
-                Agent = AgentInfoHelper.GetInfo(),
-                Request = request
-            });
->>>>>>> f3fd8b9e
         }
 
 
@@ -495,31 +446,8 @@
             }
         }
 
-<<<<<<< HEAD
-        private Heartbeat ConstructHeartbeat() {
+        internal Heartbeat ConstructHeartbeat() {
             var heartbeat = Heartbeat.Create(_context);
-=======
-        internal Heartbeat ConstructHeartbeat() {
-            var heartbeat = new Heartbeat
-            {
-                Agent = AgentInfoHelper.GetInfo(),
-                Hostnames = _context.Hostnames
-                    .ToList(),
-                Users = _context.Users
-                    .ToList(),
-                Routes = _context.Routes
-                    .ToList()
-            };
-            heartbeat.Stats.Requests.Total = _context.Requests;
-            heartbeat.Stats.Requests.Aborted = _context.RequestsAborted;
-            heartbeat.Stats.Requests.AttacksDetected = new AttacksDetected
-            {
-                Blocked = _context.AttacksBlocked,
-                Total = _context.AttacksDetected
-            };
-            heartbeat.Stats.StartedAt = _context.Started;
-            heartbeat.Stats.EndedAt = DateTimeHelper.UTCNowUnixMilliseconds();
->>>>>>> f3fd8b9e
             ClearContext();
             return heartbeat;
         }
