using Aikido.Zen.Core.Models;
using System;
using System.Runtime.CompilerServices;
using System.Runtime.InteropServices;
[assembly: InternalsVisibleTo("Aikido.Zen.Tests")]
namespace Aikido.Zen.Core.Helpers
{
	/// <summary>
	/// Helper class for retrieving agent information about the current runtime environment.
	/// </summary>
	internal class AgentInfoHelper
	{
		// Cache the AgentInfo object to avoid repeated creation
		private static readonly AgentInfo _cachedAgentInfo = new AgentInfo
		{
			Hostname = Environment.MachineName,
			Os = new Os
			{
				Version = Environment.OSVersion.VersionString,
				Name = Environment.OSVersion.Platform.ToString()
			},
			Platform = new Platform
			{
				Version = Environment.Version.ToString(),
				Arch = RuntimeInformation.ProcessArchitecture.ToString()
			},
			IpAddress = IPHelper.Server,
			Library = "firewall-dotnet",
<<<<<<< HEAD
			Version = typeof(AgentInfoHelper).Assembly.GetName().Version.ToString(),
=======
			Version = "1.0.0",
>>>>>>> d05fdf79
			// Determine if running in a serverless environment
			Serverless = Environment.GetEnvironmentVariable("AWS_LAMBDA_FUNCTION_NAME") != null || Environment.GetEnvironmentVariable("WEBSITE_INSTANCE_ID") != null
		};

		/// <summary>
		/// Gets information about the current runtime environment including OS, platform, and configuration details.
		/// </summary>
		/// <returns>An AgentInfo object containing the environment information.</returns>
		public static AgentInfo GetInfo()
		{
			// Update only the fields that can change
			_cachedAgentInfo.DryMode = EnvironmentHelper.DryMode;
<<<<<<< HEAD
			_cachedAgentInfo.Serverless = Environment.GetEnvironmentVariable("AWS_LAMBDA_FUNCTION_NAME") != null || Environment.GetEnvironmentVariable("WEBSITE_INSTANCE_ID") != null;


			return _cachedAgentInfo;
=======
            _cachedAgentInfo.Serverless = Environment.GetEnvironmentVariable("AWS_LAMBDA_FUNCTION_NAME") != null || Environment.GetEnvironmentVariable("WEBSITE_INSTANCE_ID") != null;

            return _cachedAgentInfo;
>>>>>>> d05fdf79
		}
	}
}<|MERGE_RESOLUTION|>--- conflicted
+++ resolved
@@ -26,11 +26,7 @@
 			},
 			IpAddress = IPHelper.Server,
 			Library = "firewall-dotnet",
-<<<<<<< HEAD
 			Version = typeof(AgentInfoHelper).Assembly.GetName().Version.ToString(),
-=======
-			Version = "1.0.0",
->>>>>>> d05fdf79
 			// Determine if running in a serverless environment
 			Serverless = Environment.GetEnvironmentVariable("AWS_LAMBDA_FUNCTION_NAME") != null || Environment.GetEnvironmentVariable("WEBSITE_INSTANCE_ID") != null
 		};
@@ -43,16 +39,9 @@
 		{
 			// Update only the fields that can change
 			_cachedAgentInfo.DryMode = EnvironmentHelper.DryMode;
-<<<<<<< HEAD
 			_cachedAgentInfo.Serverless = Environment.GetEnvironmentVariable("AWS_LAMBDA_FUNCTION_NAME") != null || Environment.GetEnvironmentVariable("WEBSITE_INSTANCE_ID") != null;
 
-
 			return _cachedAgentInfo;
-=======
-            _cachedAgentInfo.Serverless = Environment.GetEnvironmentVariable("AWS_LAMBDA_FUNCTION_NAME") != null || Environment.GetEnvironmentVariable("WEBSITE_INSTANCE_ID") != null;
-
-            return _cachedAgentInfo;
->>>>>>> d05fdf79
 		}
 	}
 }