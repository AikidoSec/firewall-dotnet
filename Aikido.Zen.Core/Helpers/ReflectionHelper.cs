using System;
using System.Collections.Generic;
using System.IO;
using System.Linq;
using System.Reflection;
using System.Text;

namespace Aikido.Zen.Core.Helpers
{
    /// <summary>
    /// Helper class for reflection-related operations.
    /// </summary>
    public static class ReflectionHelper
    {
        private static IDictionary<string, Type> _types;
        private static IDictionary<string, Assembly> _assemblies;

        static ReflectionHelper()
        {
            _types = new Dictionary<string, Type>();
            _assemblies = new Dictionary<string, Assembly>();
        }

        /// <summary>
        /// Attempts to load an assembly, get a type from the loaded assembly, and then get a method from the type.
        /// </summary>
        /// <param name="assemblyName">The name of the assembly to load.</param>
        /// <param name="typeName">The name of the type to get from the assembly.</param>
        /// <param name="methodName">The name of the method to get from the type.</param>
        /// <param name="parameterTypeNames">The names of the parameter types for the method.</param>
        /// <returns>The MethodInfo of the specified method, or null if not found.</returns>
        public static MethodInfo GetMethodFromAssembly(string assemblyName, string typeName, string methodName, params string[] parameterTypeNames)
        {
            // Attempt to load the assembly
            if (!_assemblies.TryGetValue(assemblyName, out var assembly))
            {
                assembly = AppDomain.CurrentDomain.GetAssemblies().FirstOrDefault(a => a.GetName().Name == assemblyName);
                if (File.Exists($"{assemblyName}.dll") && assembly == null)
                {
                    assembly = Assembly.LoadFrom($"{assemblyName}.dll");
                }
                if (assembly == null) return null;
                _assemblies[assemblyName] = assembly;
            }

            // Attempt to get the type from the cache, if not found, get it from the loaded assembly
            var typeKey = $"{assemblyName}.{typeName}";
            if (!_types.TryGetValue(typeKey, out var type))
            {
<<<<<<< HEAD
                type = assembly.GetType(typeKey); // Ensure full type name is used
=======
                type = assembly.ExportedTypes.FirstOrDefault(t => t.Name == typeName || t.FullName == typeName);
>>>>>>> 926a58ce
                if (type == null) return null;
                _types[typeKey] = type;
            }

            // Use reflection to get the method, make sure to check for public, internal and private methods
            var method = type
                .GetMethods(BindingFlags.Public | BindingFlags.NonPublic | BindingFlags.Instance | BindingFlags.Static)
                .FirstOrDefault(m => m.Name == methodName &&
                                     m.GetParameters().Select(p => p.ParameterType.FullName).SequenceEqual(parameterTypeNames));
            return method;
        }

        public static void ClearCache()
        {
            _types.Clear();
            _assemblies.Clear();
        }
    }
}<|MERGE_RESOLUTION|>--- conflicted
+++ resolved
@@ -47,11 +47,8 @@
             var typeKey = $"{assemblyName}.{typeName}";
             if (!_types.TryGetValue(typeKey, out var type))
             {
-<<<<<<< HEAD
-                type = assembly.GetType(typeKey); // Ensure full type name is used
-=======
                 type = assembly.ExportedTypes.FirstOrDefault(t => t.Name == typeName || t.FullName == typeName);
->>>>>>> 926a58ce
+
                 if (type == null) return null;
                 _types[typeKey] = type;
             }
