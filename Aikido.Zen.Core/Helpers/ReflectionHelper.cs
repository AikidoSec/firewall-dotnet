--- conflicted
+++ resolved
@@ -96,7 +96,32 @@
         }
 
         /// <summary>
-<<<<<<< HEAD
+        /// This method is crucial for preventing re-entrancy issues with certain IL weavers and patchers.
+        /// </summary>
+        /// <param name="assemblyFullName">The full name of the assembly to check.</param>
+        /// <returns>True if the assembly should be excluded from patching, false otherwise.</returns>
+        public static bool ShouldExcludeAssembly(string assemblyFullName)
+        {
+            if (string.IsNullOrEmpty(assemblyFullName))
+            {
+                return false;
+            }
+
+            // Exclude assemblies that are known to cause issues
+            // Using FullName which includes version info, so we check if it contains the assembly name
+            var excludedAssemblies = new[]
+            {
+                "Costura", // Assembly weaver that embeds dependencies
+                "Harmony", // Harmony patching library
+                "Fody", // IL weaving framework
+                "Mono.Cecil", // IL manipulation library
+                "PostSharp", // AOP framework
+            };
+
+            return excludedAssemblies.Any(excluded => assemblyFullName.Contains(excluded));
+        }
+
+        /// <summary>
         /// Converts a dynamic object to a dictionary using reflection
         /// </summary>
         internal static Dictionary<string, object> ConvertObjectToDictionary(object obj)
@@ -129,31 +154,6 @@
             }
 
             return dictionary;
-=======
-        /// This method is crucial for preventing re-entrancy issues with certain IL weavers and patchers.
-        /// </summary>
-        /// <param name="assemblyFullName">The full name of the assembly to check.</param>
-        /// <returns>True if the assembly should be excluded from patching, false otherwise.</returns>
-        public static bool ShouldExcludeAssembly(string assemblyFullName)
-        {
-            if (string.IsNullOrEmpty(assemblyFullName))
-            {
-                return false;
-            }
-
-            // Exclude assemblies that are known to cause issues
-            // Using FullName which includes version info, so we check if it contains the assembly name
-            var excludedAssemblies = new[]
-            {
-                "Costura", // Assembly weaver that embeds dependencies
-                "Harmony", // Harmony patching library
-                "Fody", // IL weaving framework
-                "Mono.Cecil", // IL manipulation library
-                "PostSharp", // AOP framework
-            };
-
-            return excludedAssemblies.Any(excluded => assemblyFullName.Contains(excluded));
->>>>>>> c9d4a8b8
         }
 
         public static void ClearCache()
